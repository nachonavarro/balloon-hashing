--- conflicted
+++ resolved
@@ -198,13 +198,10 @@
     Returns:
         bytes: A series of bytes, the hash.
     """
-<<<<<<< HEAD
     if not isinstance(parallel_cost, int) or parallel_cost < 1:
         raise ValueError("'parallel_cost' must be a positive integer.")
     output = b""
 
-=======
->>>>>>> 811f31a6
     with concurrent.futures.ThreadPoolExecutor() as executor:
         futures = []
 
